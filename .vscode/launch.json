{
    "version": "0.2.0",
    "configurations": [
        {
            "name": "RGI Web App",
            "type": "debugpy",
            "request": "launch",
            "module": "uvicorn",
            "args": [
                "web_app.app.main:app",
                "--host",
                "0.0.0.0",
                "--port",
                "8000",
                "--reload"
            ],
            "jinja": true,
            "justMyCode": true
        },
        {
            "name": "main.py connect4",
<<<<<<< HEAD
            "type": "debugpy",
            "request": "launch",
            "program": "${workspaceFolder}/rgi/main.py",
            "args": [
                "--game", "connect4",
                "--player1", "zerozero",
                "--player2", "zerozero",
                "--num_games", "1",
                // "--save_trajectories",
                "--verbose"
            ],
            "console": "integratedTerminal",
            "justMyCode": true
        },
        {
            "name": "main.py connect4 --save_trajectories",
=======
>>>>>>> a9f17de9
            "type": "debugpy",
            "request": "launch",
            "program": "${workspaceFolder}/rgi/main.py",
            "args": [
                "--game", "connect4",
<<<<<<< HEAD
                "--player1", "random",
                "--player2", "random",
                "--num_games", "10",
                "--save_trajectories",
=======
                "--player1", "zerozero",
                "--player2", "zerozero",
                "--num_games", "1",
                // "--save_trajectories",
>>>>>>> a9f17de9
                "--verbose"
            ],
            "console": "integratedTerminal",
            "justMyCode": true
        },
        {
            "name": "main.py train",
            "type": "debugpy",
            "request": "launch",
            "program": "${workspaceFolder}/rgi/main.py",
            "args": [
                "--train",
                "--game","connect4",
            ],
            "console": "integratedTerminal",
            "justMyCode": true
        }

    ]
}<|MERGE_RESOLUTION|>--- conflicted
+++ resolved
@@ -19,7 +19,6 @@
         },
         {
             "name": "main.py connect4",
-<<<<<<< HEAD
             "type": "debugpy",
             "request": "launch",
             "program": "${workspaceFolder}/rgi/main.py",
@@ -36,24 +35,15 @@
         },
         {
             "name": "main.py connect4 --save_trajectories",
-=======
->>>>>>> a9f17de9
             "type": "debugpy",
             "request": "launch",
             "program": "${workspaceFolder}/rgi/main.py",
             "args": [
                 "--game", "connect4",
-<<<<<<< HEAD
                 "--player1", "random",
                 "--player2", "random",
                 "--num_games", "10",
                 "--save_trajectories",
-=======
-                "--player1", "zerozero",
-                "--player2", "zerozero",
-                "--num_games", "1",
-                // "--save_trajectories",
->>>>>>> a9f17de9
                 "--verbose"
             ],
             "console": "integratedTerminal",
