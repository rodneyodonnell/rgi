--- conflicted
+++ resolved
@@ -9,7 +9,11 @@
 check_rgi_setup.py
 ```
 
-<<<<<<< HEAD
+# Create a new game from the simple template game.
+```
+create_game_from_template.sh othello
+```
+
 ## TODO: How much of this needs to be in README.md?
 
 docker run -it --gpus all \
@@ -139,9 +143,4 @@
 # Create training data
 ```
 time python rgi/main.py --player1=random --player2=random --num_games=1000 --save_trajectories
-=======
-# Create a new game from the simple template game.
-```
-create_game_from_template.sh othello
->>>>>>> d60bb7b8
 ```