# Build & run
```
docker build -t rgi-gpu .  && \
docker run -it --gpus all -v $(pwd):/rgi-src rgi-gpu /app/scripts/check_rgi_setup.py
```

<<<<<<< HEAD
=======
# Check GPU is working properly in docker image.
```
check_rgi_setup.py
```

# Create a new game from the simple template game.
```
create_game_from_template.sh othello
```

## TODO: How much of this needs to be in README.md?

>>>>>>> da3a975a
docker run -it --gpus all \
  -v $(pwd)/logs:/app/logs \
  -v /usr/lib/x86_64-linux-gnu/libcuda.so:/usr/lib/x86_64-linux-gnu/libcuda.so \
  -v /usr/lib/x86_64-linux-gnu/libcuda.so.1:/usr/lib/x86_64-linux-gnu/libcuda.so.1 \
  -v /usr/lib/x86_64-linux-gnu/libcuda.so.560.35.03:/usr/lib/x86_64-linux-gnu/libcuda.so.560.35.03 \
  rgi-gpu

docker run -it --rm --gpus all \
  --device=/dev/nvidiactl \
  --device=/dev/nvidia-uvm \
  --device=/dev/nvidia-uvm-tools \
  --device=/dev/nvidia0 \
  --cap-add=SYS_ADMIN \
  rgi-gpu


# Run using existing image, but updated /rgi
docker run -it --gpus all -v $(pwd)/rgi:/app/rgi -v $(pwd)/logs:/app/logs rgi-gpu

# Check GPU is working properly in docker image.
python -c 'import torch; print(torch.cuda.is_available())'

# Launch tensorboard to https://localhost:6006
```
./scripts/start_tensorboard.sh logs
```

# Run tests:
```
pytest
```

# Reformat code:
```
black . --line-length 120
```

# Run 100 games.
```
python main.py --player1 minimax --player2 random --num_games 100
```

# Play vs computer.
```
python rgi/main.py --player1 human --player2 minimax --game connect4
python rgi/main.py --player1 human --player2 minimax --game othello
python rgi/main.py --player1 human --player2 minimax --game infiltr8
```

# Profile code
```
pip install line_profiler
time python -m cProfile -s cumtime rgi/main.py --player1 minimax --player2 random --num_games 5
```

# Create a tarball to upload to LLMs
```
./scripts/create_bot_tarball.sh
```

# Create tarball of source code to make interacting with LLM bots easier.
# Should run from rgi root directory.
find . \( -name "*.py" -o -name "*.sh" -o -name "Dockerfile" -o -name "requirements.txt" -o -path "./bot_artifacts/" \) \
    -not -path "*/.ipynb_checkpoints/*" -not -name "." -type f -print0 | \
xargs -0 -I {} sh -c 'echo -e "\n===== {} =====\n"; cat "{}"' | xclip -selection clipboard



# Web UI
```
pip install fastapi uvicorn[standard]
```
your_project/
├── rgi/                     # Your existing game logic
├── web_app/
│   ├── main.py              # FastAPI application
│   ├── routers/
│   │   ├── __init__.py
│   │   ├── connect4.py
│   │   └── othello.py
│   ├── templates/           # HTML templates
│   │   ├── index.html
│   │   ├── connect4.html
│   │   └── othello.html
│   └── static/              # CSS and JavaScript files
│       ├── styles.css
│       ├── connect4.js
│       └── othello.js
└── ...


# Run frontend tests
```
# Headless
pytest web_app/tests/test_connect4_frontend.py

# Headless parallel
pytest -n 4

# Non-headless
pytest web_app/tests/test_connect4_frontend.py -v --headed
```


# Manually Run linters
```
mypy .
pylint --rcfile=pyproject.toml $(git ls-files '*.py')
yarn eslint 'web_app/static/**/*.ts'
yarn tsc --noEmit
```


# Auto-build typescript
```
yarn tsc --watch
```


# Load multiple files into VSCode
Open-matching-files (alt-f)
*infiltr8*.{ts,py,html}


# Create training data
```
time python rgi/main.py --player1=random --player2=random --num_games=1000 --save_trajectories
```<|MERGE_RESOLUTION|>--- conflicted
+++ resolved
@@ -4,8 +4,6 @@
 docker run -it --gpus all -v $(pwd):/rgi-src rgi-gpu /app/scripts/check_rgi_setup.py
 ```
 
-<<<<<<< HEAD
-=======
 # Check GPU is working properly in docker image.
 ```
 check_rgi_setup.py
@@ -18,7 +16,6 @@
 
 ## TODO: How much of this needs to be in README.md?
 
->>>>>>> da3a975a
 docker run -it --gpus all \
   -v $(pwd)/logs:/app/logs \
   -v /usr/lib/x86_64-linux-gnu/libcuda.so:/usr/lib/x86_64-linux-gnu/libcuda.so \
