--- conflicted
+++ resolved
@@ -2,14 +2,8 @@
 from typing import Literal
 
 import pytest
-<<<<<<< HEAD
-import torch
-
-from rgi.games.connect4 import Connect4Game, Connect4Serializer, Connect4State
-=======
 import numpy as np
 from rgi.games.connect4.connect4 import Connect4Game, Connect4Serializer
->>>>>>> da3a975a
 
 TPlayerId = Literal[1, 2]
 
@@ -246,31 +240,6 @@
     new_state = game.next_state(state, 6)
     assert new_state.winner == 1, f"Expected Player 1 to win, but got {state.winner}"
 
-<<<<<<< HEAD
-    def state_to_tensor(self, game: Connect4Game, state: Connect4State) -> torch.Tensor:
-        tensor = torch.zeros(game.height * game.width + 1, dtype=torch.float32)
-        for (row, col), player in state.board.items():
-            index = (row - 1) * game.width + (col - 1)
-            tensor[index] = player
-        tensor[-1] = state.current_player
-        return tensor
-
-    def action_to_tensor(self, game: Connect4Game, action: int) -> torch.Tensor:
-        return torch.tensor(action - 1, dtype=torch.long)
-
-    def tensor_to_action(self, game: Connect4Game, action_tensor: torch.Tensor) -> int:
-        return action_tensor.item() + 1
-
-    def tensor_to_state(self, game: Connect4Game, state_tensor: torch.Tensor) -> Connect4State:
-        board = {}
-        for i in range(game.height * game.width):
-            if state_tensor[i] != 0:
-                row = i // game.width + 1
-                col = i % game.width + 1
-                board[(row, col)] = int(state_tensor[i].item())
-        current_player = int(state_tensor[-1].item())
-        return Connect4State(board=board, current_player=current_player)
-=======
 
 def test_state_immutability(game: Connect4Game) -> None:
     initial_state = game.initial_state()
@@ -297,5 +266,4 @@
     assert serialized["state"][5][3] == 2
 
     action = serializer.parse_action(game, {"column": 5})
-    assert action == 5
->>>>>>> da3a975a
+    assert action == 5