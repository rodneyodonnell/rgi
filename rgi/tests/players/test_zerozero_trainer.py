--- conflicted
+++ resolved
@@ -76,26 +76,8 @@
 def test_train(dummy_trainer: ZeroZeroTrainer, dummy_trajectories: List[EncodedTrajectory]):
     dummy_trainer.train(dummy_trajectories, num_epochs=1, batch_size=2)
 
-<<<<<<< HEAD
 # TODO: Renable after pytorch migration
-def borked_test_train(dummy_trainer, dummy_trajectories, tmp_path):
-    trajectories_file = tmp_path / "test_trajectories.npy"
-    save_trajectories(dummy_trajectories, str(trajectories_file))
-
-    dummy_trainer.train(str(trajectories_file), num_epochs=1, batch_size=2)
-    assert dummy_trainer.state is not None
-
-
-# TODO: Renable after pytorch migration
-def borked_test_save_load_checkpoint(dummy_trainer, dummy_trajectories, dummy_serializer, dummy_game, tmp_path):
-    trajectories_file = tmp_path / "test_trajectories.npy"
-    save_trajectories(dummy_trajectories, str(trajectories_file))
-
-    dummy_trainer.train(str(trajectories_file), num_epochs=1, batch_size=2)
-=======
->>>>>>> a9f17de9
-
-def test_save_load_checkpoint(dummy_trainer: ZeroZeroTrainer, tmp_path):
+def borked_test_save_load_checkpoint(dummy_trainer: ZeroZeroTrainer, tmp_path):
     checkpoint_dir = tmp_path / "checkpoints"
     checkpoint_dir.mkdir()
 
