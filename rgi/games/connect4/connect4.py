--- conflicted
+++ resolved
@@ -1,12 +1,7 @@
 from dataclasses import dataclass
 
-<<<<<<< HEAD
-from immutables import Map
-import torch
-=======
 from typing import Sequence, Any, Optional
 from typing_extensions import override
->>>>>>> da3a975a
 
 import numpy as np
 from numpy.typing import NDArray
@@ -16,13 +11,6 @@
 
 @dataclass
 class Connect4State:
-<<<<<<< HEAD
-    board: Map[
-        tuple[int, int], int
-    ]  # Indexed by (row,column). board[(1,1)] is bottom left corner.
-    current_player: TPlayerId  # The current player
-    winner: Optional[TPlayerId] = None  # The winner, if the game has ended
-=======
     board: NDArray[np.int8]  # (height, width)
     current_player: int
     winner: Optional[int] = None  # The winner, if the game has ended
@@ -31,7 +19,6 @@
 GameState = Connect4State
 Action = int
 PlayerId = int
->>>>>>> da3a975a
 
 
 class Connect4Game(base.Game[GameState, Action]):
@@ -60,15 +47,8 @@
         return 2
 
     @override
-<<<<<<< HEAD
-    def legal_actions(self, state: Connect4State) -> list[TAction]:
-        return [
-            col for col in self._all_column_ids if (self.height, col) not in state.board
-        ]
-=======
     def legal_actions(self, game_state: GameState) -> Sequence[Action]:
         return tuple(col + 1 for col in range(self.width) if game_state.board[0, col] == 0)
->>>>>>> da3a975a
 
     @override
     def all_actions(self) -> Sequence[Action]:
@@ -77,29 +57,11 @@
     @override
     def next_state(self, game_state: GameState, action: Action) -> GameState:
         """Find the lowest empty row in the selected column and return the updated game state."""
-<<<<<<< HEAD
-        if action not in self.legal_actions(state):
-            raise ValueError(
-                f"Invalid move: Invalid column '{action}' no in {self._all_column_ids}"
-            )
-
-        for row in range(1, self.height + 1):
-            if (row, action) not in state.board:
-                new_board = state.board.set((row, action), state.current_player)
-                winner = self._calculate_winner(
-                    new_board, action, row, state.current_player
-                )
-                next_player: TPlayerId = 2 if state.current_player == 1 else 1
-                return Connect4State(
-                    board=new_board, current_player=next_player, winner=winner
-                )
-=======
         if action not in self.legal_actions(game_state):
             raise ValueError(f"Invalid move: Invalid column '{action}' not in {self._all_column_ids}")
 
         column = action - 1  # Convert 1-based action to 0-based column index
         row = np.nonzero(game_state.board[:, column] == 0)[0][-1]
->>>>>>> da3a975a
 
         new_board = game_state.board.copy()
         new_board[row, column] = game_state.current_player
@@ -148,21 +110,7 @@
     def pretty_str(self, game_state: GameState) -> str:
         symbols = [" ", "●", "○"]
         return (
-<<<<<<< HEAD
-            "\n".join(
-                "|"
-                + "|".join(
-                    " ●○"[state.board.get((row, col), 0)]
-                    for col in self._all_column_ids
-                )
-                + "|"
-                for row in reversed(
-                    self._all_row_ids
-                )  # Start from the top row and work down
-            )
-=======
             "\n".join("|" + "|".join(symbols[int(cell)] for cell in row) + "|" for row in game_state.board)
->>>>>>> da3a975a
             + "\n+"
             + "-+" * self.width
         )
@@ -183,20 +131,9 @@
 
 class Connect4Serializer(base.GameSerializer[Connect4Game, GameState, Action]):
     @override
-<<<<<<< HEAD
-    def serialize_state(
-        self, game: Connect4Game, state: Connect4State
-    ) -> dict[str, Any]:
-        """Serialize the game state to a dictionary for frontend consumption."""
-        board = [
-            [state.board.get((row + 1, col + 1), 0) for col in range(game.width)]
-            for row in range(game.height)
-        ]
-=======
     def serialize_state(self, game: Connect4Game, game_state: GameState) -> dict[str, Any]:
         """Serialize the game state to a dictionary for frontend consumption."""
         board = game_state.board.tolist()
->>>>>>> da3a975a
         return {
             "rows": game.height,
             "columns": game.width,
@@ -213,38 +150,4 @@
             raise ValueError("Action data must include 'column'")
         if not isinstance(column, int):
             raise ValueError("Column must be an integer")
-<<<<<<< HEAD
-        return column
-
-    @override
-    def state_to_tensor(self, game: Connect4Game, state: Connect4State) -> torch.Tensor:
-        tensor = torch.zeros(game.height * game.width + 1, dtype=torch.float32)
-        for (row, col), player in state.board.items():
-            index = (row - 1) * game.width + (col - 1)
-            tensor[index] = player
-        tensor[-1] = state.current_player
-        return tensor
-
-    @override
-    def action_to_tensor(self, game: Connect4Game, action: int) -> torch.Tensor:
-        return torch.tensor(action - 1, dtype=torch.long)
-
-    @override
-    def tensor_to_action(self, game: Connect4Game, action_tensor: torch.Tensor) -> int:
-        return action_tensor.item() + 1
-
-    @override
-    def tensor_to_state(
-        self, game: Connect4Game, state_tensor: torch.Tensor
-    ) -> Connect4State:
-        board = {}
-        for i in range(game.height * game.width):
-            if state_tensor[i] != 0:
-                row = i // game.width + 1
-                col = i % game.width + 1
-                board[(row, col)] = int(state_tensor[i].item())
-        current_player = int(state_tensor[-1].item())
-        return Connect4State(board=board, current_player=current_player)
-=======
-        return Action(column)
->>>>>>> da3a975a
+        return Action(column)