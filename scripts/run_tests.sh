--- conflicted
+++ resolved
@@ -22,11 +22,7 @@
       pytest -n auto rgi --doctest-modules --benchmark-skip
       ;;
     --benchmark)
-<<<<<<< HEAD
-      pytest -n auto rgi/benchmarks --benchmark-only
-=======
       pytest rgi/benchmarks --benchmark-only
->>>>>>> 66dd93be
       ;;
     --frontend)
       pytest -n auto web_app --doctest-modules
